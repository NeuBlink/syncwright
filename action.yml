--- conflicted
+++ resolved
@@ -26,19 +26,16 @@
     description: 'Maximum tokens for AI processing (-1 for unlimited, recommended for complex conflicts)'
     required: false
     default: '-1'
-<<<<<<< HEAD
-  # Main branch: Add retry mechanism support  
+  # Retry mechanism for failed resolutions
   retry_count:
     description: 'Number of retry attempts for failed conflict resolutions'
     required: false
     default: '3'
-=======
-  # Feature branch: Add debug mode support
+  # Debug mode for troubleshooting
   debug_mode:
     description: 'Enable detailed debug logging for troubleshooting conflict resolution'
     required: false
     default: 'false'
->>>>>>> 6334c00d
   claude_code_oauth_token:
     description: 'Claude Code OAuth token for AI-powered conflict resolution (store as repository secret)'
     required: false
