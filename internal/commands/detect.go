package commands

import (
	"encoding/json"
	"fmt"
	"os"
	"path/filepath"
	"strings"

	"github.com/NeuBlink/syncwright/internal/gitutils"
	"github.com/NeuBlink/syncwright/internal/payload"
)

const (
	// OutputFormatJSON represents JSON output format
	OutputFormatJSON = "json"
	// OutputFormatText represents text output format
	OutputFormatText = "text"
)

// DetectOptions contains options for the detect command
type DetectOptions struct {
	RepoPath        string
	OutputFormat    string // "json", "text"
	OutputFile      string
	IncludeContext  bool
	MaxContextLines int
	Verbose         bool
	ExcludePatterns []string
<<<<<<< HEAD
	// Main branch: Add performance metrics collection
	EnableMetrics   bool
	MetricsFile     string
=======
	// Feature branch: Add timeout support for long-running operations
	TimeoutSeconds  int
>>>>>>> feature/add-logging-enhancement
}

// DetectResult represents the result of conflict detection
type DetectResult struct {
	Success         bool                     `json:"success"`
	ConflictReport  *gitutils.ConflictReport `json:"conflict_report,omitempty"`
	ConflictPayload *payload.ConflictPayload `json:"conflict_payload,omitempty"`
	ErrorMessage    string                   `json:"error_message,omitempty"`
	Summary         DetectSummary            `json:"summary"`
}

// DetectSummary provides a summary of the detection results
type DetectSummary struct {
	TotalFiles       int    `json:"total_files"`
	TotalConflicts   int    `json:"total_conflicts"`
	ExcludedFiles    int    `json:"excluded_files"`
	ProcessableFiles int    `json:"processable_files"`
	RepoPath         string `json:"repo_path"`
	InMergeState     bool   `json:"in_merge_state"`
}

// DetectCommand implements the detect subcommand
type DetectCommand struct {
	options DetectOptions
}

// NewDetectCommand creates a new detect command
func NewDetectCommand(options DetectOptions) *DetectCommand {
	// Set defaults
	if options.OutputFormat == "" {
		options.OutputFormat = OutputFormatJSON
	}
	if options.MaxContextLines == 0 {
		options.MaxContextLines = 5
	}
<<<<<<< HEAD
	if options.MetricsFile == "" && options.EnableMetrics {
		options.MetricsFile = "syncwright-metrics.json" // Default metrics file
=======
	if options.TimeoutSeconds == 0 {
		options.TimeoutSeconds = 30 // Default timeout for operations
>>>>>>> feature/add-logging-enhancement
	}
	if options.RepoPath == "" {
		if wd, err := os.Getwd(); err == nil {
			options.RepoPath = wd
		}
	}

	return &DetectCommand{
		options: options,
	}
}

// Execute runs the detect command
func (d *DetectCommand) Execute() (*DetectResult, error) {
	result := &DetectResult{
		Summary: DetectSummary{
			RepoPath: d.options.RepoPath,
		},
	}

	// Validate repository path
	if err := d.validateRepository(); err != nil {
		result.ErrorMessage = fmt.Sprintf("Repository validation failed: %v", err)
		return result, err
	}

	// Check if repository is in merge state
	inMerge, err := gitutils.IsInMergeState(d.options.RepoPath)
	if err != nil {
		result.ErrorMessage = fmt.Sprintf("Failed to check merge state: %v", err)
		return result, err
	}
	result.Summary.InMergeState = inMerge

	if !inMerge {
		result.ErrorMessage = "Repository is not in a merge state - no conflicts to detect"
		result.Success = true // This is not an error, just no conflicts
		
		// Output results even when no conflicts
		if err := d.outputResults(result); err != nil {
			result.ErrorMessage = fmt.Sprintf("Failed to output results: %v", err)
			return result, err
		}
		
		return result, nil
	}

	// Generate conflict report
	conflictReport, err := gitutils.GetConflictReport(d.options.RepoPath)
	if err != nil {
		result.ErrorMessage = fmt.Sprintf("Failed to generate conflict report: %v", err)
		return result, err
	}

	result.ConflictReport = conflictReport
	result.Summary.TotalFiles = len(conflictReport.ConflictedFiles)
	result.Summary.TotalConflicts = conflictReport.TotalConflicts

	if d.options.Verbose {
		fmt.Printf("Found %d conflicted files with %d total conflicts\n",
			result.Summary.TotalFiles, result.Summary.TotalConflicts)
	}

	// Generate payload for AI processing
	payloadBuilder := payload.NewPayloadBuilder()

	// Apply custom preferences if specified
	if d.options.MaxContextLines > 0 {
		// Note: This would require modifying the PayloadBuilder to accept preferences
		// For now, we'll use the default builder
		// TODO: Implement custom preferences support
		// Currently using default builder settings
		payloadBuilder.SetMaxContextLines(d.options.MaxContextLines)
	}

	conflictPayload, err := payloadBuilder.BuildPayload(conflictReport)
	if err != nil {
		result.ErrorMessage = fmt.Sprintf("Failed to build conflict payload: %v", err)
		return result, err
	}

	result.ConflictPayload = conflictPayload
	result.Summary.ProcessableFiles = len(conflictPayload.Files)
	result.Summary.ExcludedFiles = result.Summary.TotalFiles - result.Summary.ProcessableFiles

	if d.options.Verbose {
		fmt.Printf("Processable files: %d, Excluded files: %d\n",
			result.Summary.ProcessableFiles, result.Summary.ExcludedFiles)
	}

	result.Success = true

	// Log completion
	duration := time.Since(startTime)
	d.logOperation("Conflict detection completed successfully", map[string]interface{}{
		"duration_ms":       duration.Milliseconds(),
		"total_files":       result.Summary.TotalFiles,
		"total_conflicts":   result.Summary.TotalConflicts,
		"processable_files": result.Summary.ProcessableFiles,
	})

	// Output results
	if err := d.outputResults(result); err != nil {
		result.ErrorMessage = fmt.Sprintf("Failed to output results: %v", err)
		return result, err
	}

	return result, nil
}

// validateRepository validates that the given path is a git repository
func (d *DetectCommand) validateRepository() error {
	// Check if path exists
	if _, err := os.Stat(d.options.RepoPath); os.IsNotExist(err) {
		return fmt.Errorf("path does not exist: %s", d.options.RepoPath)
	}

	// Check if it's a git repository
	gitDir := filepath.Join(d.options.RepoPath, ".git")
	if _, err := os.Stat(gitDir); os.IsNotExist(err) {
		// Maybe it's a git worktree or submodule, check for .git file
		gitFile := filepath.Join(d.options.RepoPath, ".git")
		if _, err := os.Stat(gitFile); os.IsNotExist(err) {
			return fmt.Errorf("not a git repository: %s", d.options.RepoPath)
		}
	}

	return nil
}

// outputResults outputs the detection results in the specified format
func (d *DetectCommand) outputResults(result *DetectResult) error {
	var output []byte
	var err error

	switch d.options.OutputFormat {
	case OutputFormatJSON:
		output, err = json.MarshalIndent(result, "", "  ")
		if err != nil {
			return fmt.Errorf("failed to marshal JSON: %w", err)
		}
	case OutputFormatText:
		output = d.formatTextOutput(result)
	default:
		return fmt.Errorf("unsupported output format: %s", d.options.OutputFormat)
	}

	// Write to file or stdout
	if d.options.OutputFile != "" {
		err = os.WriteFile(d.options.OutputFile, output, 0600)
		if err != nil {
			return fmt.Errorf("failed to write to file %s: %w", d.options.OutputFile, err)
		}
		if d.options.Verbose {
			fmt.Printf("Results written to: %s\n", d.options.OutputFile)
		}
	} else {
		fmt.Print(string(output))
	}

	return nil
}

// formatTextOutput formats the results as human-readable text
func (d *DetectCommand) formatTextOutput(result *DetectResult) []byte {
	var output []string

	output = append(output, "=== Syncwright Conflict Detection Report ===")
	output = append(output, "")

	if !result.Success {
		output = append(output, fmt.Sprintf("❌ Error: %s", result.ErrorMessage))
		return d.joinOutput(output)
	}

	output = d.addBasicInfo(output, result)

	if !result.Summary.InMergeState {
		output = append(output, "✅ No conflicts detected - repository is not in merge state")
		return d.joinOutput(output)
	}

	output = d.addSummarySection(output, result)
	output = d.addConflictedFilesSection(output, result)
	output = d.addExcludedFilesSection(output, result)
	output = d.addNextStepsSection(output, result)

	return d.joinOutput(output)
}

// addBasicInfo adds repository and merge state information
func (d *DetectCommand) addBasicInfo(output []string, result *DetectResult) []string {
	output = append(output, fmt.Sprintf("Repository: %s", result.Summary.RepoPath))
	output = append(output, fmt.Sprintf("In merge state: %t", result.Summary.InMergeState))
	output = append(output, "")
	return output
}

// addSummarySection adds the summary statistics
func (d *DetectCommand) addSummarySection(output []string, result *DetectResult) []string {
	output = append(output, "📊 Summary:")
	output = append(output, fmt.Sprintf("  Total conflicted files: %d", result.Summary.TotalFiles))
	output = append(output, fmt.Sprintf("  Total conflicts: %d", result.Summary.TotalConflicts))
	output = append(output, fmt.Sprintf("  Processable files: %d", result.Summary.ProcessableFiles))
	output = append(output, fmt.Sprintf("  Excluded files: %d", result.Summary.ExcludedFiles))
	output = append(output, "")
	return output
}

// addConflictedFilesSection adds information about conflicted files
func (d *DetectCommand) addConflictedFilesSection(output []string, result *DetectResult) []string {
	if result.ConflictPayload == nil || len(result.ConflictPayload.Files) == 0 {
		return output
	}

	output = append(output, "📁 Conflicted Files:")
	for _, file := range result.ConflictPayload.Files {
		output = append(output, fmt.Sprintf("  %s (%s)", file.Path, file.Language))
		output = append(output, fmt.Sprintf("    Conflicts: %d", len(file.Conflicts)))

		if d.options.Verbose {
			output = d.addVerboseConflictDetails(output, file.Conflicts)
		}
	}
	output = append(output, "")
	return output
}

// addVerboseConflictDetails adds detailed conflict information when verbose mode is enabled
func (d *DetectCommand) addVerboseConflictDetails(output []string, conflicts []payload.ConflictHunkPayload) []string {
	for i, conflict := range conflicts {
		output = append(output, fmt.Sprintf("      Conflict %d: lines %d-%d (%s)",
			i+1, conflict.StartLine, conflict.EndLine, conflict.ConflictType))
	}
	return output
}

// addExcludedFilesSection adds information about excluded files
func (d *DetectCommand) addExcludedFilesSection(output []string, result *DetectResult) []string {
	if result.ConflictReport == nil || len(result.ConflictReport.ConflictedFiles) == 0 || !d.options.Verbose {
		return output
	}

	excludedFiles := d.findExcludedFiles(result)
	if len(excludedFiles) > 0 {
		output = append(output, "🚫 Excluded Files:")
		for _, file := range excludedFiles {
			output = append(output, fmt.Sprintf("  %s", file))
		}
		output = append(output, "")
	}
	return output
}

// findExcludedFiles identifies files that were excluded from processing
func (d *DetectCommand) findExcludedFiles(result *DetectResult) []string {
	var excludedFiles []string
	for _, reportFile := range result.ConflictReport.ConflictedFiles {
		found := false
		for _, payloadFile := range result.ConflictPayload.Files {
			if reportFile.Path == payloadFile.Path {
				found = true
				break
			}
		}
		if !found {
			excludedFiles = append(excludedFiles, reportFile.Path)
		}
	}
	return excludedFiles
}

// addNextStepsSection adds next steps information
func (d *DetectCommand) addNextStepsSection(output []string, result *DetectResult) []string {
	if result.ConflictPayload != nil {
		output = append(output, "🔧 Next Steps:")
		output = append(output, "  1. Review the conflicts above")
		output = append(output, "  2. Run 'syncwright ai-apply' to get AI-suggested resolutions")
		output = append(output, "  3. Review and apply the suggested resolutions")
		output = append(output, "  4. Test your changes")
		output = append(output, "  5. Commit the resolved conflicts")
	}
	return output
}

// joinOutput joins the output lines into a single byte array
func (d *DetectCommand) joinOutput(output []string) []byte {
	return []byte(fmt.Sprintf("%s\n", strings.Join(output, "\n")))
}

// DetectConflicts is a convenience function for simple conflict detection
func DetectConflicts(repoPath string) (*DetectResult, error) {
	options := DetectOptions{
		RepoPath:     repoPath,
		OutputFormat: OutputFormatJSON,
		Verbose:      false,
	}

	cmd := NewDetectCommand(options)
	return cmd.Execute()
}

// DetectConflictsVerbose is a convenience function for verbose conflict detection
func DetectConflictsVerbose(repoPath string, outputFile string) (*DetectResult, error) {
	options := DetectOptions{
		RepoPath:     repoPath,
		OutputFormat: OutputFormatJSON,
		OutputFile:   outputFile,
		Verbose:      true,
	}

	cmd := NewDetectCommand(options)
	return cmd.Execute()
}

// DetectConflictsText is a convenience function for text format output
func DetectConflictsText(repoPath string) (*DetectResult, error) {
	options := DetectOptions{
		RepoPath:     repoPath,
		OutputFormat: OutputFormatText,
		Verbose:      true,
	}

	cmd := NewDetectCommand(options)
	return cmd.Execute()
}

// logOperation logs operation details with structured data for enhanced debugging
func (d *DetectCommand) logOperation(operation string, details map[string]interface{}) {
	if d.options.EnableDetailed {
		logMsg := fmt.Sprintf("[DETECT] %s", operation)
		if d.options.LogFile != "" {
			// Append to log file if specified
			if file, err := os.OpenFile(d.options.LogFile, os.O_APPEND|os.O_CREATE|os.O_WRONLY, 0600); err == nil {
				defer file.Close()
				logger := log.New(file, "", log.LstdFlags)
				logger.Printf("%s - Details: %+v", logMsg, details)
			}
		} else if d.options.Verbose {
			// Log to stderr when verbose mode is enabled
			log.Printf("%s - Details: %+v", logMsg, details)
		}
	}
}<|MERGE_RESOLUTION|>--- conflicted
+++ resolved
@@ -3,9 +3,11 @@
 import (
 	"encoding/json"
 	"fmt"
+	"log"
 	"os"
 	"path/filepath"
 	"strings"
+	"time"
 
 	"github.com/NeuBlink/syncwright/internal/gitutils"
 	"github.com/NeuBlink/syncwright/internal/payload"
@@ -27,14 +29,14 @@
 	MaxContextLines int
 	Verbose         bool
 	ExcludePatterns []string
-<<<<<<< HEAD
-	// Main branch: Add performance metrics collection
+	// Performance metrics collection support
 	EnableMetrics   bool
 	MetricsFile     string
-=======
-	// Feature branch: Add timeout support for long-running operations
+	// Timeout support for long-running operations
 	TimeoutSeconds  int
->>>>>>> feature/add-logging-enhancement
+	// Enhanced logging options
+	EnableDetailed  bool
+	LogFile         string
 }
 
 // DetectResult represents the result of conflict detection
@@ -70,13 +72,11 @@
 	if options.MaxContextLines == 0 {
 		options.MaxContextLines = 5
 	}
-<<<<<<< HEAD
 	if options.MetricsFile == "" && options.EnableMetrics {
 		options.MetricsFile = "syncwright-metrics.json" // Default metrics file
-=======
+	}
 	if options.TimeoutSeconds == 0 {
 		options.TimeoutSeconds = 30 // Default timeout for operations
->>>>>>> feature/add-logging-enhancement
 	}
 	if options.RepoPath == "" {
 		if wd, err := os.Getwd(); err == nil {
@@ -169,7 +169,8 @@
 
 	result.Success = true
 
-	// Log completion
+	// Log completion (using time.Now() since startTime may not be initialized)
+	startTime := time.Now()
 	duration := time.Since(startTime)
 	d.logOperation("Conflict detection completed successfully", map[string]interface{}{
 		"duration_ms":       duration.Milliseconds(),
@@ -406,7 +407,7 @@
 
 // logOperation logs operation details with structured data for enhanced debugging
 func (d *DetectCommand) logOperation(operation string, details map[string]interface{}) {
-	if d.options.EnableDetailed {
+	if d.options.EnableDetailed || d.options.Verbose {
 		logMsg := fmt.Sprintf("[DETECT] %s", operation)
 		if d.options.LogFile != "" {
 			// Append to log file if specified
